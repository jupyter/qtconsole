name: Linux tests

on:
  push:
    branches:
    - main
  pull_request:
    branches:
    - main
  workflow_dispatch:

concurrency:
  group: linux-tests-${{ github.ref }}
  cancel-in-progress: true

jobs:
  linux:
    name: Linux Py${{ matrix.PYTHON_VERSION }} - ${{ matrix.INSTALL_TYPE }} - ${{ matrix.QT_LIB }}
    runs-on: ubuntu-latest
    env:
      CI: True
      QTCONSOLE_TESTING: True
      PYTHON_VERSION: ${{ matrix.PYTHON_VERSION }}
      RUNNER_OS: 'ubuntu'
      COVERALLS_REPO_TOKEN: XWVhJf2AsO7iouBLuCsh0pPhwHy81Uz1v
      COVERALLS_SERVICE_NAME: 'github-actions'
    strategy:
      fail-fast: false
      matrix:
        PYTHON_VERSION: ['3.8', '3.9', '3.10', '3.11']
        INSTALL_TYPE: ['conda', 'pip']
        QT_LIB: ['pyqt5', 'pyqt6']
        exclude:
          - INSTALL_TYPE: 'conda'
            QT_LIB: 'pyqt6'
    timeout-minutes: 15
    steps:
      - name: Checkout branch
        uses: actions/checkout@v3
      - name: Install System Packages
        run: |
          sudo apt-get update
          sudo apt-get install -y --no-install-recommends '^libxcb.*-dev' libx11-xcb-dev libglu1-mesa-dev libxrender-dev libxi-dev libxkbcommon-dev libxkbcommon-x11-dev libegl1
      - name: Install Conda
        uses: conda-incubator/setup-miniconda@v3
        with:
           activate-environment: test
           auto-update-conda: false
           auto-activate-base: false
           miniforge-version: latest
           mamba-version: "*"
           channels: conda-forge
           channel-priority: true
           python-version: ${{ matrix.PYTHON_VERSION }}
      - name: Install dependencies with conda
        if: matrix.INSTALL_TYPE == 'conda'
        shell: bash -el {0}
        run: mamba env update --file requirements/environment.yml
      - name: Install dependencies with pip
        if: matrix.INSTALL_TYPE == 'pip'
        shell: bash -el {0}
        run: |
          pip install -e .[test]
          if [ ${{ matrix.QT_LIB }} = "pyqt6" ]; then
            pip install pyqt6!=6.4.0 pyqt6-qt6!=6.4.0 coveralls pytest-cov
          else
            pip install ${{ matrix.QT_LIB }} coveralls pytest-cov
          fi
      - name: Show environment information
        shell: bash -el {0}
        run: |
          conda info
          conda list
          pip list
      - name: Run tests
<<<<<<< HEAD
        shell: bash -l {0}
        run: xvfb-run --auto-servernum pytest -vv -s --color=yes --cov=qtconsole qtconsole
=======
        shell: bash -el {0}
        run: xvfb-run --auto-servernum pytest -vv -s --full-trace --color=yes --cov=qtconsole qtconsole
>>>>>>> 24a0be81
        env:
          QT_API: ${{ matrix.QT_LIB }}
          PYTEST_QT_API: ${{ matrix.QT_LIB }}
      - name: Upload coverage to coveralls
        if: matrix.PYTHON_VERSION == '3.8'
        shell: bash -el {0}
        run: coveralls<|MERGE_RESOLUTION|>--- conflicted
+++ resolved
@@ -73,13 +73,8 @@
           conda list
           pip list
       - name: Run tests
-<<<<<<< HEAD
-        shell: bash -l {0}
+        shell: bash -el {0}
         run: xvfb-run --auto-servernum pytest -vv -s --color=yes --cov=qtconsole qtconsole
-=======
-        shell: bash -el {0}
-        run: xvfb-run --auto-servernum pytest -vv -s --full-trace --color=yes --cov=qtconsole qtconsole
->>>>>>> 24a0be81
         env:
           QT_API: ${{ matrix.QT_LIB }}
           PYTEST_QT_API: ${{ matrix.QT_LIB }}
