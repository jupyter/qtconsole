"""A dropdown completer widget for the qtconsole."""

import os
import sys

from qtpy import QT6
from qtpy import QtCore, QtGui, QtWidgets


class CompletionWidget(QtWidgets.QListWidget):
    """ A widget for GUI tab completion.
    """

    #--------------------------------------------------------------------------
    # 'QObject' interface
    #--------------------------------------------------------------------------

    def __init__(self, console_widget, height=0):
        """ Create a completion widget that is attached to the specified Qt
            text edit widget.
        """
        text_edit = console_widget._control
        assert isinstance(text_edit, (QtWidgets.QTextEdit, QtWidgets.QPlainTextEdit))
        super().__init__(parent=console_widget)

        self._text_edit = text_edit
        self._height_max = height if height > 0 else self.sizeHint().height()
        self.setEditTriggers(QtWidgets.QAbstractItemView.NoEditTriggers)
        self.setSelectionBehavior(QtWidgets.QAbstractItemView.SelectRows)
        self.setSelectionMode(QtWidgets.QAbstractItemView.SingleSelection)

        # We need Popup style to ensure correct mouse interaction
        # (dialog would dissappear on mouse click with ToolTip style)
        self.setWindowFlags(QtCore.Qt.Popup)

        self.setAttribute(QtCore.Qt.WA_StaticContents)
        original_policy = text_edit.focusPolicy()

        self.setFocusPolicy(QtCore.Qt.NoFocus)
        text_edit.setFocusPolicy(original_policy)

        # Ensure that the text edit keeps focus when widget is displayed.
        self.setFocusProxy(self._text_edit)

        self.setFrameShadow(QtWidgets.QFrame.Plain)
        self.setFrameShape(QtWidgets.QFrame.StyledPanel)

        self.itemActivated.connect(self._complete_current)

    def eventFilter(self, obj, event):
        """ Reimplemented to handle mouse input and to auto-hide when the
            text edit loses focus.
        """
        if obj is self:
            if event.type() == QtCore.QEvent.MouseButtonPress:
                pos = self.mapToGlobal(event.pos())
                target = QtWidgets.QApplication.widgetAt(pos)
                if (target and self.isAncestorOf(target) or target is self):
                    return False
                else:
                    self.cancel_completion()

        return super().eventFilter(obj, event)

    def keyPressEvent(self, event):
        key = event.key()
        if key in (QtCore.Qt.Key_Return, QtCore.Qt.Key_Enter,
                   QtCore.Qt.Key_Tab):
            self._complete_current()
        elif key == QtCore.Qt.Key_Escape:
            self.hide()
        elif key in (QtCore.Qt.Key_Up, QtCore.Qt.Key_Down,
                     QtCore.Qt.Key_PageUp, QtCore.Qt.Key_PageDown,
                     QtCore.Qt.Key_Home, QtCore.Qt.Key_End):
            return super().keyPressEvent(event)
        else:
            QtWidgets.QApplication.sendEvent(self._text_edit, event)

    #--------------------------------------------------------------------------
    # 'QWidget' interface
    #--------------------------------------------------------------------------

    def hideEvent(self, event):
        """ Reimplemented to disconnect signal handlers and event filter.
        """
        super().hideEvent(event)
        try:
            self._text_edit.cursorPositionChanged.disconnect(self._update_current)
        except TypeError:
            pass
        self.removeEventFilter(self)

    def showEvent(self, event):
        """ Reimplemented to connect signal handlers and event filter.
        """
        super().showEvent(event)
        self._text_edit.cursorPositionChanged.connect(self._update_current)
        self.installEventFilter(self)

    #--------------------------------------------------------------------------
    # 'CompletionWidget' interface
    #--------------------------------------------------------------------------

    def show_items(self, cursor, items, prefix_length=0):
        """ Shows the completion widget with 'items' at the position specified
            by 'cursor'.
        """
        text_edit = self._text_edit
        point = self._get_top_left_position(cursor)
        self.clear()
        path_items = []
        for item in items:
            # Check if the item could refer to a file or dir. The replacing
            # of '"' is needed for items on Windows
            if (os.path.isfile(os.path.abspath(item.replace("\"", ""))) or
                    os.path.isdir(os.path.abspath(item.replace("\"", "")))):
                path_items.append(item.replace("\"", ""))
            else:
                list_item = QtWidgets.QListWidgetItem()
                list_item.setData(QtCore.Qt.UserRole, item)
                # Need to split to only show last element of a dot completion
                list_item.setText(item.split(".")[-1])
                self.addItem(list_item)

        common_prefix = os.path.dirname(os.path.commonprefix(path_items))
        for path_item in path_items:
            list_item = QtWidgets.QListWidgetItem()
            list_item.setData(QtCore.Qt.UserRole, path_item)
            if common_prefix:
                text = path_item.split(common_prefix)[-1]
            else:
                text = path_item
            list_item.setText(text)
            self.addItem(list_item)

<<<<<<< HEAD
        screen_rect = QtWidgets.QApplication.desktop().availableGeometry(self)
=======
        height = self.sizeHint().height()
        if QT6:
            screen_rect = self.screen().availableGeometry()
        else:
            screen_rect = QtWidgets.QApplication.desktop().availableGeometry(self)
>>>>>>> cbffab2e
        if (screen_rect.size().height() + screen_rect.y() -
                point.y() - self._height_max < 0):
            point = text_edit.mapToGlobal(text_edit.cursorRect().topRight())
<<<<<<< HEAD
            point.setY(point.y() - self._height_max)
=======
            point.setY(int(point.y() - height))
>>>>>>> cbffab2e
        w = (self.sizeHintForColumn(0) +
             self.verticalScrollBar().sizeHint().width() +
             2 * self.frameWidth())
        self.setGeometry(point.x(), point.y(), w, self._height_max)

        # Move cursor to start of the prefix to replace it
        # when a item is selected
        cursor.movePosition(QtGui.QTextCursor.Left, n=prefix_length)
        self._start_position = cursor.position()
        self.setCurrentRow(0)
        self.raise_()
        self.show()

    #--------------------------------------------------------------------------
    # Protected interface
    #--------------------------------------------------------------------------

    def _get_top_left_position(self, cursor):
        """ Get top left position for this widget.
        """
        point = self._text_edit.cursorRect(cursor).center()
        point_size = self._text_edit.font().pointSize()

        if sys.platform == 'darwin':
            delta = int((point_size * 1.20) ** 0.98)
        elif os.name == 'nt':
            delta = int((point_size * 1.20) ** 1.05)
        else:
            delta = int((point_size * 1.20) ** 0.98)

        y = delta - (point_size / 2)
        point.setY(int(point.y() + y))
        point = self._text_edit.mapToGlobal(point)
        return point

    def _complete_current(self):
        """ Perform the completion with the currently selected item.
        """
        text = self.currentItem().data(QtCore.Qt.UserRole)
        self._current_text_cursor().insertText(text)
        self.hide()

    def _current_text_cursor(self):
        """ Returns a cursor with text between the start position and the
            current position selected.
        """
        cursor = self._text_edit.textCursor()
        if cursor.position() >= self._start_position:
            cursor.setPosition(self._start_position,
                               QtGui.QTextCursor.KeepAnchor)
        return cursor

    def _update_current(self):
        """ Updates the current item based on the current text and the
            position of the widget.
        """
        # Update widget position
        cursor = self._text_edit.textCursor()
        point = self._get_top_left_position(cursor)
        self.move(point)

        # Update current item
        prefix = self._current_text_cursor().selection().toPlainText()
        if prefix:
            items = self.findItems(prefix, (QtCore.Qt.MatchStartsWith |
                                            QtCore.Qt.MatchCaseSensitive))
            if items:
                self.setCurrentItem(items[0])
            else:
                self.hide()
        else:
            self.hide()

    def cancel_completion(self):
        self.hide()<|MERGE_RESOLUTION|>--- conflicted
+++ resolved
@@ -133,23 +133,14 @@
             list_item.setText(text)
             self.addItem(list_item)
 
-<<<<<<< HEAD
-        screen_rect = QtWidgets.QApplication.desktop().availableGeometry(self)
-=======
-        height = self.sizeHint().height()
         if QT6:
             screen_rect = self.screen().availableGeometry()
         else:
             screen_rect = QtWidgets.QApplication.desktop().availableGeometry(self)
->>>>>>> cbffab2e
         if (screen_rect.size().height() + screen_rect.y() -
                 point.y() - self._height_max < 0):
             point = text_edit.mapToGlobal(text_edit.cursorRect().topRight())
-<<<<<<< HEAD
             point.setY(point.y() - self._height_max)
-=======
-            point.setY(int(point.y() - height))
->>>>>>> cbffab2e
         w = (self.sizeHintForColumn(0) +
              self.verticalScrollBar().sizeHint().width() +
              2 * self.frameWidth())
